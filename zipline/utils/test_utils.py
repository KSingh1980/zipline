from contextlib import contextmanager
from itertools import (
    product,
)
from logbook import FileHandler
from mock import patch
<<<<<<< HEAD
import numpy as np
from numpy.testing import assert_array_equal
=======
from numpy.testing import assert_allclose, assert_array_equal
>>>>>>> 9a2767ad
import operator
from zipline.data.data_portal import DataPortal
from zipline.data.minute_writer import MinuteBarWriterFromDataFrames
from zipline.finance.order import ORDER_STATUS
from zipline.utils import security_list
from six import (
    itervalues,
)
from six.moves import filter

import os
import pandas as pd
import shutil
import tempfile

from numpy import (
    float64,
    uint32
)
from bcolz import ctable

from zipline.data.us_equity_pricing import (
    BcolzDailyBarWriter,
    OHLC,
    UINT32_MAX
)


EPOCH = pd.Timestamp(0, tz='UTC')


def seconds_to_timestamp(seconds):
    return pd.Timestamp(seconds, unit='s', tz='UTC')


def to_utc(time_str):
    """Convert a string in US/Eastern time to UTC"""
    return pd.Timestamp(time_str, tz='US/Eastern').tz_convert('UTC')


def str_to_seconds(s):
    """
    Convert a pandas-intelligible string to (integer) seconds since UTC.

    >>> from pandas import Timestamp
    >>> (Timestamp('2014-01-01') - Timestamp(0)).total_seconds()
    1388534400.0
    >>> str_to_seconds('2014-01-01')
    1388534400
    """
    return int((pd.Timestamp(s, tz='UTC') - EPOCH).total_seconds())


def setup_logger(test, path='test.log'):
    test.log_handler = FileHandler(path)
    test.log_handler.push_application()


def teardown_logger(test):
    test.log_handler.pop_application()
    test.log_handler.close()


def drain_zipline(test, zipline):
    output = []
    transaction_count = 0
    msg_counter = 0
    # start the simulation
    for update in zipline:
        msg_counter += 1
        output.append(update)
        if 'daily_perf' in update:
            transaction_count += \
                len(update['daily_perf']['transactions'])

    return output, transaction_count


def check_algo_results(test,
                       results,
                       expected_transactions_count=None,
                       expected_order_count=None,
                       expected_positions_count=None,
                       sid=None):

    if expected_transactions_count is not None:
        txns = flatten_list(results["transactions"])
        test.assertEqual(expected_transactions_count, len(txns))

    if expected_positions_count is not None:
        raise NotImplementedError

    if expected_order_count is not None:
        # de-dup orders on id, because orders are put back into perf packets
        # whenever they a txn is filled
        orders = set([order['id'] for order in
                      flatten_list(results["orders"])])

        test.assertEqual(expected_order_count, len(orders))


def flatten_list(list):
    return [item for sublist in list for item in sublist]


def assert_single_position(test, zipline):

    output, transaction_count = drain_zipline(test, zipline)

    if 'expected_transactions' in test.zipline_test_config:
        test.assertEqual(
            test.zipline_test_config['expected_transactions'],
            transaction_count
        )
    else:
        test.assertEqual(
            test.zipline_test_config['order_count'],
            transaction_count
        )

    # the final message is the risk report, the second to
    # last is the final day's results. Positions is a list of
    # dicts.
    closing_positions = output[-2]['daily_perf']['positions']

    # confirm that all orders were filled.
    # iterate over the output updates, overwriting
    # orders when they are updated. Then check the status on all.
    orders_by_id = {}
    for update in output:
        if 'daily_perf' in update:
            if 'orders' in update['daily_perf']:
                for order in update['daily_perf']['orders']:
                    orders_by_id[order['id']] = order

    for order in itervalues(orders_by_id):
        test.assertEqual(
            order['status'],
            ORDER_STATUS.FILLED,
            order)

    test.assertEqual(
        len(closing_positions),
        1,
        "Portfolio should have one position."
    )

    sid = test.zipline_test_config['sid']
    test.assertEqual(
        closing_positions[0]['sid'],
        sid,
        "Portfolio should have one position in " + str(sid)
    )

    return output, transaction_count


class ExceptionSource(object):

    def __init__(self):
        pass

    def get_hash(self):
        return "ExceptionSource"

    def __iter__(self):
        return self

    def next(self):
        5 / 0

    def __next__(self):
        5 / 0


@contextmanager
def security_list_copy():
    old_dir = security_list.SECURITY_LISTS_DIR
    new_dir = tempfile.mkdtemp()
    try:
        for subdir in os.listdir(old_dir):
            shutil.copytree(os.path.join(old_dir, subdir),
                            os.path.join(new_dir, subdir))
            with patch.object(security_list, 'SECURITY_LISTS_DIR', new_dir), \
                    patch.object(security_list, 'using_copy', True,
                                 create=True):
                yield
    finally:
        shutil.rmtree(new_dir, True)


def add_security_data(adds, deletes):
    if not hasattr(security_list, 'using_copy'):
        raise Exception('add_security_data must be used within '
                        'security_list_copy context')
    directory = os.path.join(
        security_list.SECURITY_LISTS_DIR,
        "leveraged_etf_list/20150127/20150125"
    )
    if not os.path.exists(directory):
        os.makedirs(directory)
    del_path = os.path.join(directory, "delete")
    with open(del_path, 'w') as f:
        for sym in deletes:
            f.write(sym)
            f.write('\n')
    add_path = os.path.join(directory, "add")
    with open(add_path, 'w') as f:
        for sym in adds:
            f.write(sym)
            f.write('\n')


def all_pairs_matching_predicate(values, pred):
    """
    Return an iterator of all pairs, (v0, v1) from values such that

    `pred(v0, v1) == True`

    Parameters
    ----------
    values : iterable
    pred : function

    Returns
    -------
    pairs_iterator : generator
       Generator yielding pairs matching `pred`.

    Examples
    --------
    >>> from zipline.utils.test_utils import all_pairs_matching_predicate
    >>> from operator import eq, lt
    >>> list(all_pairs_matching_predicate(range(5), eq))
    [(0, 0), (1, 1), (2, 2), (3, 3), (4, 4)]
    >>> list(all_pairs_matching_predicate("abcd", lt))
    [('a', 'b'), ('a', 'c'), ('a', 'd'), ('b', 'c'), ('b', 'd'), ('c', 'd')]
    """
    return filter(lambda pair: pred(*pair), product(values, repeat=2))


def product_upper_triangle(values, include_diagonal=False):
    """
    Return an iterator over pairs, (v0, v1), drawn from values.

    If `include_diagonal` is True, returns all pairs such that v0 <= v1.
    If `include_diagonal` is False, returns all pairs such that v0 < v1.
    """
    return all_pairs_matching_predicate(
        values,
        operator.le if include_diagonal else operator.lt,
    )


def all_subindices(index):
    """
    Return all valid sub-indices of a pandas Index.
    """
    return (
        index[start:stop]
        for start, stop in product_upper_triangle(range(len(index) + 1))
    )


def make_rotating_asset_info(num_assets,
                             first_start,
                             frequency,
                             periods_between_starts,
                             asset_lifetime):
    """
    Create a DataFrame representing lifetimes of assets that are constantly
    rotating in and out of existence.

    Parameters
    ----------
    num_assets : int
        How many assets to create.
    first_start : pd.Timestamp
        The start date for the first asset.
    frequency : str or pd.tseries.offsets.Offset (e.g. trading_day)
        Frequency used to interpret next two arguments.
    periods_between_starts : int
        Create a new asset every `frequency` * `periods_between_new`
    asset_lifetime : int
        Each asset exists for `frequency` * `asset_lifetime` days.

    Returns
    -------
    info : pd.DataFrame
        DataFrame representing newly-created assets.
    """
    return pd.DataFrame(
        {
            'sid': range(num_assets),
            'symbol': [chr(ord('A') + i) for i in range(num_assets)],
            'asset_type': ['equity'] * num_assets,
            # Start a new asset every `periods_between_starts` days.
            'start_date': pd.date_range(
                first_start,
                freq=(periods_between_starts * frequency),
                periods=num_assets,
            ),
            # Each asset lasts for `asset_lifetime` days.
            'end_date': pd.date_range(
                first_start + (asset_lifetime * frequency),
                freq=(periods_between_starts * frequency),
                periods=num_assets,
            ),
            'exchange': 'TEST',
        }
    )


def make_simple_asset_info(assets, start_date, end_date, symbols=None):
    """
    Create a DataFrame representing assets that exist for the full duration
    between `start_date` and `end_date`.

    Parameters
    ----------
    assets : array-like
    start_date : pd.Timestamp
    end_date : pd.Timestamp
    symbols : list, optional
        Symbols to use for the assets.
        If not provided, symbols are generated from the sequence 'A', 'B', ...

    Returns
    -------
    info : pd.DataFrame
        DataFrame representing newly-created assets.
    """
    num_assets = len(assets)
    if symbols is None:
        symbols = [chr(ord('A') + i) for i in range(num_assets)]
    return pd.DataFrame(
        {
            'sid': assets,
            'symbol': symbols,
            'asset_type': ['equity'] * num_assets,
            'start_date': [start_date] * num_assets,
            'end_date': [end_date] * num_assets,
            'exchange': 'TEST',
        }
    )


def check_allclose(actual,
                   desired,
                   rtol=1e-07,
                   atol=0,
                   err_msg='',
                   verbose=True):
    """
    Wrapper around np.testing.assert_allclose that also verifies that inputs
    are ndarrays.

    See Also
    --------
    np.assert_allclose
    """
    if type(actual) != type(desired):
        raise AssertionError("%s != %s" % (type(actual), type(desired)))
    return assert_allclose(actual, desired, err_msg=err_msg, verbose=True)


def check_arrays(x, y, err_msg='', verbose=True):
    """
    Wrapper around np.testing.assert_array_equal that also verifies that inputs
    are ndarrays.

    See Also
    --------
    np.assert_array_equal
    """
    if type(x) != type(y):
        raise AssertionError("%s != %s" % (type(x), type(y)))
    return assert_array_equal(x, y, err_msg=err_msg, verbose=True)


class UnexpectedAttributeAccess(Exception):
    pass


class ExplodingObject(object):
    """
    Object that will raise an exception on any attribute access.

    Useful for verifying that an object is never touched during a
    function/method call.
    """
    def __getattribute__(self, name):
        raise UnexpectedAttributeAccess(name)


class DailyBarWriterFromDataFrames(BcolzDailyBarWriter):
    _csv_dtypes = {
        'open': float64,
        'high': float64,
        'low': float64,
        'close': float64,
        'volume': float64,
    }

    def __init__(self, asset_map):
        self._asset_map = asset_map

    def gen_tables(self, assets):
        for asset in assets:
            yield asset, ctable.fromdataframe(assets[asset])

    def to_uint32(self, array, colname):
        arrmax = array.max()
        if colname in OHLC:
            self.check_uint_safe(arrmax * 1000, colname)
            return (array * 1000).astype(uint32)
        elif colname == 'volume':
            self.check_uint_safe(arrmax, colname)
            return array.astype(uint32)
        elif colname == 'day':
            nanos_per_second = (1000 * 1000 * 1000)
            self.check_uint_safe(arrmax.view(int) / nanos_per_second, colname)
            return (array.view(int) / nanos_per_second).astype(uint32)

    @staticmethod
    def check_uint_safe(value, colname):
        if value >= UINT32_MAX:
            raise ValueError(
                "Value %s from column '%s' is too large" % (value, colname)
            )


def create_data_portal(env, tempdir, sim_params, sids, sid_path_func=None):
    if sim_params.data_frequency == "daily":
        path = os.path.join(tempdir.path, "testdaily.bcolz")
        assets = {}
        length = sim_params.days_in_period
        for sid_idx, sid in enumerate(sids):
            assets[sid] = pd.DataFrame({
                "open": (np.array(range(10, 10 + length)) + sid_idx),
                "high": (np.array(range(15, 15 + length)) + sid_idx),
                "low": (np.array(range(8, 8 + length)) + sid_idx),
                "close": (np.array(range(10, 10 + length)) + sid_idx),
                "volume": np.array(range(100, 100 + length)) + sid_idx,
                "day": [day.value for day in sim_params.trading_days]
            }, index=sim_params.trading_days)

        DailyBarWriterFromDataFrames(assets).write(
            path,
            sim_params.trading_days,
            assets
        )

        return DataPortal(
            env,
            daily_equities_path=path,
            sim_params=sim_params,
            asset_finder=env.asset_finder
        )
    else:
        assets = {}

        minutes = env.minutes_for_days_in_range(
            sim_params.first_open,
            sim_params.last_close
        )

        length = len(minutes)

        for sid_idx, sid in enumerate(sids):
            assets[sid] = pd.DataFrame({
                "open": (np.array(range(10, 10 + length)) + sid_idx) * 1000,
                "high": (np.array(range(15, 15 + length)) + sid_idx) * 1000,
                "low": (np.array(range(8, 8 + length)) + sid_idx) * 1000,
                "close": (np.array(range(10, 10 + length)) + sid_idx) * 1000,
                "volume": np.array(range(100, 100 + length)) + sid_idx,
                "minute": minutes
            }, index=minutes)

        MinuteBarWriterFromDataFrames().write(tempdir.path, assets,
                                              sid_path_func=sid_path_func)

        return DataPortal(
            env,
            minutes_equities_path=tempdir.path,
            sim_params=sim_params,
            asset_finder=env.asset_finder
        )


def create_data_portal_from_trade_history(env, tempdir, sim_params,
                                          trades_by_sid):
    if sim_params.data_frequency == "daily":
        path = os.path.join(tempdir.path, "testdaily.bcolz")
        assets = {}
        for sidint, trades in trades_by_sid.iteritems():
            opens = []
            highs = []
            lows = []
            closes = []
            volumes = []
            for trade in trades:
                opens.append(trade["open_price"])
                highs.append(trade["high"])
                lows.append(trade["low"])
                closes.append(trade["close_price"])
                volumes.append(trade["volume"])

            assets[sidint] = pd.DataFrame({
                "open": np.array(opens),
                "high": np.array(highs),
                "low": np.array(lows),
                "close": np.array(closes),
                "volume": np.array(volumes),
                "day": [day.value for day in sim_params.trading_days]
            }, index=sim_params.trading_days)

        DailyBarWriterFromDataFrames(assets).write(
            path,
            sim_params.trading_days,
            assets
        )

        return DataPortal(
            env,
            daily_equities_path=path,
            sim_params=sim_params,
            asset_finder=env.asset_finder
        )
    else:
        minutes = env.minutes_for_days_in_range(
            sim_params.first_open,
            sim_params.last_close
        )

        length = len(minutes)
        assets = {}

        for sidint, trades in trades_by_sid.iteritems():
            opens = np.zeros(length)
            highs = np.zeros(length)
            lows = np.zeros(length)
            closes = np.zeros(length)
            volumes = np.zeros(length)

            for trade in trades:
                # put them in the right place
                idx = minutes.searchsorted(trade.dt)

                opens[idx] = trade.open_price * 1000
                highs[idx] = trade.high * 1000
                lows[idx] = trade.low * 1000
                closes[idx] = trade.close_price * 1000
                volumes[idx] = trade.volume

            assets[sidint] = pd.DataFrame({
                "open": opens,
                "high": highs,
                "low": lows,
                "close": closes,
                "volume": volumes,
                "minute": minutes
            }, index=minutes)

        MinuteBarWriterFromDataFrames().write(tempdir.path, assets)

        return DataPortal(
            env,
            minutes_equities_path=tempdir.path,
            sim_params=sim_params,
            asset_finder=env.asset_finder
        )


class FakeDataPortal(object):
    def __setattr__(self, key, value):
        pass<|MERGE_RESOLUTION|>--- conflicted
+++ resolved
@@ -4,12 +4,8 @@
 )
 from logbook import FileHandler
 from mock import patch
-<<<<<<< HEAD
 import numpy as np
-from numpy.testing import assert_array_equal
-=======
 from numpy.testing import assert_allclose, assert_array_equal
->>>>>>> 9a2767ad
 import operator
 from zipline.data.data_portal import DataPortal
 from zipline.data.minute_writer import MinuteBarWriterFromDataFrames
