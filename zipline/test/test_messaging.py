"""
Test suite for the messaging infrastructure of Zipline.
"""
#don't worry about excessive public methods pylint: disable=R0904

<<<<<<< HEAD
import zipline.messaging as qmsg
=======
from collections import defaultdict
>>>>>>> 6edf17fb

from zipline.transforms.technical import MovingAverage
from zipline.sources import RandomEquityTrades
from zipline.test.dummy import ThreadPoolExecutorMixin
from zipline.test.client import TestClient
from zipline.test.transform import DivideByZeroTransform


# Should not inherit form TestCase since test runners will pick
# it up as a test. Its a Mixin of sorts at this point.
class SimulatorTestCase(ThreadPoolExecutorMixin):
    
    # -------
    #  Cases
    # -------

    def test_simple(self):

        # Simple test just to make sure that the archiecture is
        # responding.

        # Base Simuation
        # --------------

        # Allocate sockets for the simulator components
        sockets = self.allocate_sockets(5)

        addresses = {
            'sync_address'   : sockets[0],
            'data_address'   : sockets[1],
            'feed_address'   : sockets[2],
            'merge_address'  : sockets[3],
            'result_address' : sockets[4]
        }

        sim = self.get_simulator(addresses)
        con = self.get_controller()

        # Simulation Components
        # ---------------------

        ret1 = RandomEquityTrades(133, "ret1", 1)
        ret2 = RandomEquityTrades(134, "ret2", 1)
        client = TestClient(self, expected_msg_count=ret1.count + ret2.count)

        sim.register_controller( con )
        sim.register_components([ret1, ret2, client])

        # Simulation
        # ----------
        sim_context = sim.simulate()
        sim_context.join()

        # Stop Running
        # ------------

        self.assertTrue(sim.ready())
        self.assertFalse(sim.exception)

        self.assertEqual(sim.feed.pending_messages(), 0,
            "The feed should be drained of all messages, found {n} remaining."
            .format(n=sim.feed.pending_messages())
        )

    def test_simplefail(self):

        # Simple test just to make sure that the archiecture is
        # responding.

        # Base Simuation
        # --------------

        # Allocate sockets for the simulator components
        sockets = self.allocate_sockets(5)

        addresses = {
            'sync_address'   : sockets[0],
            'data_address'   : sockets[1],
            'feed_address'   : sockets[2],
            'merge_address'  : sockets[3],
            'result_address' : sockets[4]
        }

        sim = self.get_simulator(addresses)
        con = self.get_controller()

        # Simulation Components
        # ---------------------

        ret1 = RandomEquityTrades(133, "ret1", 1)
        ret2 = RandomEquityTrades(134, "ret2", 1)
        fail_transform = DivideByZeroTransform("fail")
        client = TestClient(self, expected_msg_count=ret1.count + ret2.count)

        sim.register_controller( con )
        sim.register_components([ret1, ret2, fail_transform, client])

        # Simulation
        # ----------
        sim_context = sim.simulate()
        sim_context.join()

        # Stop Running
        # ------------

        self.assertTrue(fail_transform.exception)
        self.assertFalse(fail_transform.successful())

        self.assertEqual(sim.feed.pending_messages(), 0,
            "The feed should be drained of all messages, found {n} remaining."
            .format(n=sim.feed.pending_messages())
        )

    def test_sources_only(self):

        # Base Simuation
        # --------------

        # Allocate sockets for the simulator components
        sockets = self.allocate_sockets(5)

        addresses = {
            'sync_address'   : sockets[0],
            'data_address'   : sockets[1],
            'feed_address'   : sockets[2],
            'merge_address'  : sockets[3],
            'result_address' : sockets[4]
        }

        sim = self.get_simulator(addresses)
        con = self.get_controller()

        # Simulation Components
        # ---------------------

        ret1 = RandomEquityTrades(133, "ret1", 400)
        ret2 = RandomEquityTrades(134, "ret2", 400)
        client = TestClient(self, expected_msg_count=ret1.count + ret2.count)

        sim.register_controller( con )
        sim.register_components([ret1, ret2, client])

        # Simulation
        # ----------
        sim_context = sim.simulate()
        sim_context.join()

        # Stop Running
        # ------------
        self.assertTrue(sim.ready())
        self.assertFalse(sim.exception)

        self.assertEqual(sim.feed.pending_messages(), 0,
            "The feed should be drained of all messages, found {n} remaining."
            .format(n=sim.feed.pending_messages())
        )

    def test_transforms(self):

        # Base Simuation
        # --------------

        # Allocate sockets for the simulator components
        sockets = self.allocate_sockets(5)

        addresses = {
            'sync_address'   : sockets[0],
            'data_address'   : sockets[1],
            'feed_address'   : sockets[2],
            'merge_address'  : sockets[3],
            'result_address' : sockets[4]
        }

        sim = self.get_simulator(addresses)
        con = self.get_controller()

        # Simulation Components
        # ---------------------

        ret1 = RandomEquityTrades(133, "ret1", 5000)
        ret2 = RandomEquityTrades(134, "ret2", 5000)
        mavg1 = MovingAverage("mavg1", 30)
        mavg2 = MovingAverage("mavg2", 60)
        client = TestClient(self, expected_msg_count=10000)

        sim.register_components([ret1, ret2, mavg1, mavg2, client])
        sim.register_controller( con )

        # Simulation
        # ----------
        sim_context = sim.simulate()
        sim_context.join()

        # Stop Running
        # ------------
        self.assertTrue(sim.ready())
        self.assertFalse(sim.exception)

        self.assertEqual(sim.feed.pending_messages(), 0,
            "The feed should be drained of all messages, found {n} remaining."
            .format(n=sim.feed.pending_messages())
        )<|MERGE_RESOLUTION|>--- conflicted
+++ resolved
@@ -1,25 +1,74 @@
 """
-Test suite for the messaging infrastructure of Zipline.
+Test suite for the messaging infrastructure of QSim.
 """
 #don't worry about excessive public methods pylint: disable=R0904
 
-<<<<<<< HEAD
-import zipline.messaging as qmsg
-=======
 from collections import defaultdict
->>>>>>> 6edf17fb
 
 from zipline.transforms.technical import MovingAverage
 from zipline.sources import RandomEquityTrades
-from zipline.test.dummy import ThreadPoolExecutorMixin
+
 from zipline.test.client import TestClient
 from zipline.test.transform import DivideByZeroTransform
 
 
 # Should not inherit form TestCase since test runners will pick
 # it up as a test. Its a Mixin of sorts at this point.
-class SimulatorTestCase(ThreadPoolExecutorMixin):
-    
+class SimulatorTestCase(object):
+
+    leased_sockets = defaultdict(list)
+
+    def setUp(self):
+        self.setup_logging()
+
+        # TODO: how to make Nose use this cross-process????
+        self.setup_allocator()
+
+    def tearDown(self):
+        pass
+        #self.unallocate_sockets()
+
+        # Assert the sockets were properly cleaned up
+        #self.assertEmpty(self.leased_sockets[self.id()].values())
+
+        # Assert they were returned to the heap
+        #self.allocator.socketheap.assert
+
+    def get_simulator(self):
+        """
+        Return a new simulator instance to be tested.
+        """
+        raise NotImplementedError
+
+    def get_controller(self):
+        """
+        Return a new controler for simulator instance to be tested.
+        """
+        raise NotImplementedError
+
+    def setup_allocator(self):
+        """
+        Setup the socket allocator for this test case.
+        """
+        raise NotImplementedError
+
+    def allocate_sockets(self, n):
+        """
+        Allocate sockets local to this test case, track them so
+        we can gc after test run.
+        """
+
+        assert isinstance(n, int)
+        assert n > 0
+
+        leased = self.allocator.lease(n)
+
+        self.leased_sockets[self.id()].extend(leased)
+        return leased
+
+    def unallocate_sockets(self):
+        self.allocator.reaquire(*self.leased_sockets[self.id()])
+
     # -------
     #  Cases
     # -------
